--- conflicted
+++ resolved
@@ -55,7 +55,10 @@
 };
 
 mtd_dev_t *mtd0 = (mtd_dev_t *)&samd51_nor_dev;
-<<<<<<< HEAD
+
+#ifdef MODULE_VFS_DEFAULT
+VFS_AUTO_MOUNT(littlefs2, VFS_MTD(samd51_nor_dev), VFS_DEFAULT_NVM(0), 0);
+#endif
 #endif /* MODULE_MTD */
 
 static inline void _toggle(unsigned n)
@@ -92,11 +95,4 @@
     /* end frame - 32 one bits */
     gpio_set(APA102_PARAM_DATA_PIN);
     _toggle(32);
-}
-=======
-
-#ifdef MODULE_VFS_DEFAULT
-VFS_AUTO_MOUNT(littlefs2, VFS_MTD(samd51_nor_dev), VFS_DEFAULT_NVM(0), 0);
-#endif
-#endif /* MODULE_MTD */
->>>>>>> b1ac82cc
+}